--- conflicted
+++ resolved
@@ -2,11 +2,7 @@
 <web-app version="3.1" xmlns="http://xmlns.jcp.org/xml/ns/javaee" xmlns:xsi="http://www.w3.org/2001/XMLSchema-instance" xsi:schemaLocation="http://xmlns.jcp.org/xml/ns/javaee http://xmlns.jcp.org/xml/ns/javaee/web-app_3_1.xsd">
     <!-- If cross-site scripting is not working, you will have to move this
          filter to the global Tomcat web.xml -->
-<<<<<<< HEAD
     <!-- filter>
-=======
-<!--    <filter>
->>>>>>> 8b97e06d
         <filter-name>CorsFilter</filter-name>
         <filter-class>org.apache.catalina.filters.CorsFilter</filter-class>
         <init-param>
@@ -34,7 +30,7 @@
     <filter-mapping>
         <filter-name>CorsFilter</filter-name>
         <url-pattern>/*</url-pattern>
-    </filter-mapping -->
+    </filter-mapping>
 
     <session-config>
         <session-timeout>
