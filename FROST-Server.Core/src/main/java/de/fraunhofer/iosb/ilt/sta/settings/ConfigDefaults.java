/*
 * Copyright (C) 2018 Fraunhofer Institut IOSB, Fraunhoferstr. 1, D 76131
 * Karlsruhe, Germany.
 *
 * This program is free software: you can redistribute it and/or modify
 * it under the terms of the GNU Lesser General Public License as published by
 * the Free Software Foundation, either version 3 of the License, or
 * (at your option) any later version.
 *
 * This program is distributed in the hope that it will be useful,
 * but WITHOUT ANY WARRANTY; without even the implied warranty of
 * MERCHANTABILITY or FITNESS FOR A PARTICULAR PURPOSE.  See the
 * GNU Lesser General Public License for more details.
 *
 * You should have received a copy of the GNU Lesser General Public License
 * along with this program.  If not, see <http://www.gnu.org/licenses/>.
 */
package de.fraunhofer.iosb.ilt.sta.settings;

import de.fraunhofer.iosb.ilt.sta.settings.annotation.DefaultValue;
import de.fraunhofer.iosb.ilt.sta.settings.annotation.DefaultValueInt;
import java.lang.reflect.*;
import java.util.HashMap;
import java.util.HashSet;
import java.util.Map;
import java.util.Set;
import org.slf4j.Logger;
import org.slf4j.LoggerFactory;

/**
 * Interface defining default methods for working with classes with fields
 * annotated with {@link DefaultValue} or {@link DefaultValueInt}.
 */
public interface ConfigDefaults {

    public static final Logger LOGGER = LoggerFactory.getLogger(ConfigDefaults.class);

    /**
<<<<<<< HEAD
     * Returns the default value of a field annotated with either {@link DefaultValue}
     * or {@link DefaultValueInt}.
     * @param fieldValue The value of the annotated field
     * @return The default value of the annotated field, or empty string (e.g. "") if the field
     * was not so annotated.
     */
    default public String defaultValue(String fieldValue) {
        Map<String, String> cd = configDefaults();
        return cd.getOrDefault(fieldValue, "");
    }

    /**
     * Returns the default value of a field annotated with {@link DefaultValueInt}.
     * @param fieldValue The value of the annotated field
     * @return The default value of the annotated field, or 0 if the field
     * was not so annotated.
     */
    default public int defaultValueInt(String fieldValue) {
        Map<String, Integer> cd = configDefaultsInt();
        return cd.getOrDefault(fieldValue, 0);
=======
     * Returns the default value of a field annotated with either
     * {@link DefaultValue} or {@link DefaultValueInt}.
     *
     * @param fieldName The name of the annotated field
     * @return The default value of the annotated field, or empty string (e.g.
     * "") if the field was not so annotated.
     */
    public default String defaultValue(String fieldName) {
        String defaultValue = "";
        try {
            Field f = this.getClass().getDeclaredField(fieldName);
            if (f.isAnnotationPresent(DefaultValue.class)) {
                defaultValue = f.getAnnotation(DefaultValue.class).value();
            } else if (f.isAnnotationPresent(DefaultValueInt.class)) {
                defaultValue = Integer.toString(f.getAnnotation(DefaultValueInt.class).value());
            }
        } catch (NoSuchFieldException e) {
            LOGGER.warn("Field: {} is not defined.", fieldName);
        }
        return defaultValue;
    }

    /**
     * Returns the default value of a field annotated with
     * {@link DefaultValueInt}.
     *
     * @param fieldName The name of the annotated field
     * @return The default value of the annotated field, or 0 if the field was
     * not so annotated.
     */
    public default int defaultValueInt(String fieldName) {
        int defaultValue = 0;
        try {
            Field f = this.getClass().getDeclaredField(fieldName);
            if (f.isAnnotationPresent(DefaultValueInt.class)) {
                defaultValue = f.getAnnotation(DefaultValueInt.class).value();
            }
        } catch (NoSuchFieldException e) {
            LOGGER.warn("Field: {} is not defined.", fieldName);
        }
        return defaultValue;
>>>>>>> ff6baa87
    }

    /**
     * Return a list of field names that were annotated with either
     * {@link DefaultValue} or {@link DefaultValueInt}.
     *
     * @return The list of field names so annotated.
     */
    public default Set<String> configTags() {
        Set<String> configTags = new HashSet<>();
        for (Field f : this.getClass().getFields()) {
<<<<<<< HEAD
            try {
                if (f.isAnnotationPresent(DefaultValue.class)) {
                    configTags.add(f.get(this).toString());
                } else if (f.isAnnotationPresent(DefaultValueInt.class)) {
                    configTags.add(f.get(this).toString());
                }
            } catch (IllegalAccessException e) {
                LOGGER.warn("Unable to access field '" +
                        f.getName() + "' on object: " + this);
=======
            if (f.isAnnotationPresent(DefaultValue.class) || f.isAnnotationPresent(DefaultValueInt.class)) {
                configTags.add(f.getName());
>>>>>>> ff6baa87
            }
        }
        return configTags;
    }

    /**
     * Return a mapping of config tag value and default value for any field
     * annotated with either {@link DefaultValue} or {@link DefaultValueInt}.
     *
     * @return Mapping of config tag value and default value
     */
    public default Map<String, String> configDefaults() {
        Map<String, String> configDefaults = new HashMap<>();

        for (Field f : this.getClass().getFields()) {
            String defaultValue = null;
            if (f.isAnnotationPresent(DefaultValue.class)) {
                defaultValue = f.getAnnotation(DefaultValue.class).value();
            } else if (f.isAnnotationPresent(DefaultValueInt.class)) {
                defaultValue = Integer.toString(f.getAnnotation(DefaultValueInt.class).value());
            }
            try {
                if (defaultValue != null) {
                    String key = f.get(this).toString();
                    configDefaults.put(key, defaultValue);
                }
            } catch (IllegalAccessException e) {
                LOGGER.warn("Unable to access field '"
                        + f.getName() + "' on object: " + this);
            }
        }
        return configDefaults;
    }

    /**
     * Return a mapping of config tag value and default value for any
     * field annotated with {@link DefaultValueInt}.
     * @return Mapping of config tag value and default value
     */
    default public Map<String, Integer> configDefaultsInt() {
        Map<String, Integer> configDefaults = new HashMap<>();
        for (Field f : this.getClass().getFields()) {
            try {
                if (f.isAnnotationPresent(DefaultValueInt.class)) {
                    configDefaults.put(f.get(this).toString(),
                            Integer.valueOf(f.getAnnotation(DefaultValueInt.class).value()));
                }
            } catch (IllegalAccessException e) {
                LOGGER.warn("Unable to access field '" +
                        f.getName() + "' on object: " + this);
            }
        }
        return configDefaults;
    }
}<|MERGE_RESOLUTION|>--- conflicted
+++ resolved
@@ -36,7 +36,6 @@
     public static final Logger LOGGER = LoggerFactory.getLogger(ConfigDefaults.class);
 
     /**
-<<<<<<< HEAD
      * Returns the default value of a field annotated with either {@link DefaultValue}
      * or {@link DefaultValueInt}.
      * @param fieldValue The value of the annotated field
@@ -57,49 +56,6 @@
     default public int defaultValueInt(String fieldValue) {
         Map<String, Integer> cd = configDefaultsInt();
         return cd.getOrDefault(fieldValue, 0);
-=======
-     * Returns the default value of a field annotated with either
-     * {@link DefaultValue} or {@link DefaultValueInt}.
-     *
-     * @param fieldName The name of the annotated field
-     * @return The default value of the annotated field, or empty string (e.g.
-     * "") if the field was not so annotated.
-     */
-    public default String defaultValue(String fieldName) {
-        String defaultValue = "";
-        try {
-            Field f = this.getClass().getDeclaredField(fieldName);
-            if (f.isAnnotationPresent(DefaultValue.class)) {
-                defaultValue = f.getAnnotation(DefaultValue.class).value();
-            } else if (f.isAnnotationPresent(DefaultValueInt.class)) {
-                defaultValue = Integer.toString(f.getAnnotation(DefaultValueInt.class).value());
-            }
-        } catch (NoSuchFieldException e) {
-            LOGGER.warn("Field: {} is not defined.", fieldName);
-        }
-        return defaultValue;
-    }
-
-    /**
-     * Returns the default value of a field annotated with
-     * {@link DefaultValueInt}.
-     *
-     * @param fieldName The name of the annotated field
-     * @return The default value of the annotated field, or 0 if the field was
-     * not so annotated.
-     */
-    public default int defaultValueInt(String fieldName) {
-        int defaultValue = 0;
-        try {
-            Field f = this.getClass().getDeclaredField(fieldName);
-            if (f.isAnnotationPresent(DefaultValueInt.class)) {
-                defaultValue = f.getAnnotation(DefaultValueInt.class).value();
-            }
-        } catch (NoSuchFieldException e) {
-            LOGGER.warn("Field: {} is not defined.", fieldName);
-        }
-        return defaultValue;
->>>>>>> ff6baa87
     }
 
     /**
@@ -111,20 +67,13 @@
     public default Set<String> configTags() {
         Set<String> configTags = new HashSet<>();
         for (Field f : this.getClass().getFields()) {
-<<<<<<< HEAD
             try {
-                if (f.isAnnotationPresent(DefaultValue.class)) {
-                    configTags.add(f.get(this).toString());
-                } else if (f.isAnnotationPresent(DefaultValueInt.class)) {
+                if (f.isAnnotationPresent(DefaultValue.class) || f.isAnnotationPresent(DefaultValueInt.class)) {
                     configTags.add(f.get(this).toString());
                 }
             } catch (IllegalAccessException e) {
                 LOGGER.warn("Unable to access field '" +
                         f.getName() + "' on object: " + this);
-=======
-            if (f.isAnnotationPresent(DefaultValue.class) || f.isAnnotationPresent(DefaultValueInt.class)) {
-                configTags.add(f.getName());
->>>>>>> ff6baa87
             }
         }
         return configTags;
